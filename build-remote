--- conflicted
+++ resolved
@@ -6,21 +6,6 @@
 
 usage() {
   echo
-<<<<<<< HEAD
-  echo "Usage: build-remote [--wix-machine=<user@host>]"
-  echo "                    [--cross-target=<target>]"
-  echo "                    [--project=<project>]"
-  echo "                    [--branch=<branch>]"
-  echo "                    [--source=<url>]"
-  echo "                    [--role=<hub|agent>]"
-  echo "                    [--version=<version string>]"
-  echo "                    [--test-machine=chroot]"
-  echo "                    [--no-tests]"
-  echo "                    [--workdir=/opt/cfengine]"
-  echo "                    [--release|--debug|--docs|--release-and-debug]"
-  echo "                    [-v|--verbose]"
-  echo "                    <user@host>"
-=======
   echo "Usage: build-remote [options] <user@host>"
   echo
   echo "Options:"
@@ -55,11 +40,10 @@
   echo "-d /var/cfengine, --workdir=/var/cfengine"
   echo "        Specify directory which will be CFEngine's workdir. Does not work for"
   echo "        Windows binaries."
-  echo "--full|--release|--debug|--docs|--release-and-debug"
+  echo "--release|--debug|--docs|--release-and-debug"
   echo "        With or without debug symbols."
   echo "-v, --verbose"
   echo "        Whether or not to echo the log as the build progresses."
->>>>>>> 32102e85
   echo
   echo "Project defaults to 'nova'"
   echo "Branch defaults to 'master', specify --branch=cp if you just want to do simple rsync from the source directories"
@@ -75,11 +59,7 @@
 }
 
 opts() {
-<<<<<<< HEAD
-  OPTS=`getopt -o p:b:w:c:d:vht: --long project:,branch:,wix-machine:,cross-target:,workdir:,verbose,source:,role:,version:,release,debug,docs,help,test-machine:,no-tests -n build-remote -- "$@"`
-=======
-  OPTS=`getopt -o p:b:w:c:d:vht: --long project:,branch:,wix-machine:,cross-target:,workdir:,verbose,source:,role:,version:,full,release,debug,docs,release-and-debug,help,test-machine:,test-shell,no-tests -n build-remote -- "$@"`
->>>>>>> 32102e85
+  OPTS=`getopt -o p:b:w:c:d:vht: --long project:,branch:,wix-machine:,cross-target:,workdir:,verbose,source:,role:,version:,release,debug,docs,help,test-machine:,test-shell,no-tests -n build-remote -- "$@"`
 
   eval set -- "$OPTS"
   echo "$?"
